--- conflicted
+++ resolved
@@ -60,9 +60,5 @@
     assert response.status_code == 200
     assert response.json() == {
         "email": TEST_EMAIL,
-<<<<<<< HEAD
-        "message": "Hello, test",
-=======
         "message": "Hello, " + message,
->>>>>>> 32ff0c54
     }