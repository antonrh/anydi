"""AnyDI core implementation module."""

from __future__ import annotations

import contextlib
import functools
import inspect
import logging
import types
import uuid
from collections import defaultdict
from collections.abc import AsyncIterator, Iterable, Iterator
from contextvars import ContextVar
from typing import Any, Callable, TypeVar, cast, overload

from typing_extensions import ParamSpec, Self, get_args, get_origin

from ._async import run_sync
from ._context import InstanceContext
from ._decorators import is_provided
from ._module import ModuleDef, ModuleRegistrar
from ._provider import Provider, ProviderDef, ProviderKind
from ._scan import PackageOrIterable, Scanner
from ._scope import ALLOWED_SCOPES, Scope
from ._typing import (
    NOT_SET,
    Event,
    get_typed_annotation,
    get_typed_parameters,
    is_async_context_manager,
    is_context_manager,
    is_event_type,
    is_iterator_type,
    is_marker,
    is_none_type,
    type_repr,
)

T = TypeVar("T", bound=Any)
P = ParamSpec("P")


class Container:
    """AnyDI is a dependency injection container."""

    def __init__(
        self,
        *,
        providers: Iterable[ProviderDef] | None = None,
        modules: Iterable[ModuleDef] | None = None,
        default_scope: Scope = "transient",
        logger: logging.Logger | None = None,
    ) -> None:
        self._providers: dict[Any, Provider] = {}
        self._default_scope: Scope = default_scope
        self._logger = logger or logging.getLogger(__name__)
        self._resources: dict[str, list[Any]] = defaultdict(list)
        self._singleton_context = InstanceContext()
        self._request_context_var: ContextVar[InstanceContext | None] = ContextVar(
            "request_context", default=None
        )
        self._unresolved_interfaces: set[Any] = set()
        self._inject_cache: dict[Callable[..., Any], Callable[..., Any]] = {}

        # Components
        self._modules = ModuleRegistrar(self)
        self._scanner = Scanner(self)

        # Register providers
        providers = providers or []
        for provider in providers:
            self._register_provider(
                provider.call,
                provider.scope,
                provider.interface,
            )

        # Register modules
        modules = modules or []
        for module in modules:
            self.register_module(module)

    ############################
    # Properties
    ############################

    @property
    def default_scope(self) -> Scope:
        """Get the default scope."""
        return self._default_scope

    @property
    def providers(self) -> dict[type[Any], Provider]:
        """Get the registered providers."""
        return self._providers

    @property
    def logger(self) -> logging.Logger:
        """Get the logger instance."""
        return self._logger

    ############################
    # Lifespan/Context Methods
    ############################

    def __enter__(self) -> Self:
        """Enter the singleton context."""
        self.start()
        return self

    def __exit__(
        self,
        exc_type: type[BaseException] | None,
        exc_val: BaseException | None,
        exc_tb: types.TracebackType | None,
    ) -> Any:
        """Exit the singleton context."""
        return self._singleton_context.__exit__(exc_type, exc_val, exc_tb)

    def start(self) -> None:
        """Start the singleton context."""
        # Resolve all singleton resources
        for interface in self._resources.get("singleton", []):
            self.resolve(interface)

    def close(self) -> None:
        """Close the singleton context."""
        self._singleton_context.close()

    async def __aenter__(self) -> Self:
        """Enter the singleton context."""
        await self.astart()
        return self

    async def __aexit__(
        self,
        exc_type: type[BaseException] | None,
        exc_val: BaseException | None,
        exc_tb: types.TracebackType | None,
    ) -> bool:
        """Exit the singleton context."""
        return await self._singleton_context.__aexit__(exc_type, exc_val, exc_tb)

    async def astart(self) -> None:
        """Start the singleton context asynchronously."""
        for interface in self._resources.get("singleton", []):
            await self.aresolve(interface)

    async def aclose(self) -> None:
        """Close the singleton context asynchronously."""
        await self._singleton_context.aclose()

    @contextlib.contextmanager
    def request_context(self) -> Iterator[InstanceContext]:
        """Obtain a context manager for the request-scoped context."""
        context = InstanceContext()

        token = self._request_context_var.set(context)

        # Resolve all request resources
        for interface in self._resources.get("request", []):
            if not is_event_type(interface):
                continue
            self.resolve(interface)

        with context:
            yield context
            self._request_context_var.reset(token)

    @contextlib.asynccontextmanager
    async def arequest_context(self) -> AsyncIterator[InstanceContext]:
        """Obtain an async context manager for the request-scoped context."""
        context = InstanceContext()

        token = self._request_context_var.set(context)

        for interface in self._resources.get("request", []):
            if not is_event_type(interface):
                continue
            await self.aresolve(interface)

        async with context:
            yield context
            self._request_context_var.reset(token)

    def _get_request_context(self) -> InstanceContext:
        """Get the current request context."""
        request_context = self._request_context_var.get()
        if request_context is None:
            raise LookupError(
                "The request context has not been started. Please ensure that "
                "the request context is properly initialized before attempting "
                "to use it."
            )
        return request_context

    def _get_instance_context(self, scope: Scope) -> InstanceContext:
        """Get the instance context for the specified scope."""
        if scope == "singleton":
            return self._singleton_context
        return self._get_request_context()

    ############################
    # Provider Methods
    ############################

    def register(
        self,
        interface: Any,
        call: Callable[..., Any],
        *,
        scope: Scope,
        override: bool = False,
    ) -> Provider:
        """Register a provider for the specified interface."""
        return self._register_provider(call, scope, interface, override)

    def is_registered(self, interface: Any) -> bool:
        """Check if a provider is registered for the specified interface."""
        return interface in self._providers

    def has_provider_for(self, interface: Any) -> bool:
        """Check if a provider exists for the specified interface."""
        return self.is_registered(interface) or is_provided(interface)

    def unregister(self, interface: Any) -> None:
        """Unregister a provider by interface."""
        if not self.is_registered(interface):
            raise LookupError(
                f"The provider interface `{type_repr(interface)}` not registered."
            )

        provider = self._get_provider(interface)

        # Cleanup instance context
        if provider.scope != "transient":
            try:
                context = self._get_instance_context(provider.scope)
            except LookupError:
                pass
            else:
                del context[interface]

        # Cleanup provider references
        self._delete_provider(provider)

    def provider(
        self, *, scope: Scope, override: bool = False
    ) -> Callable[[Callable[P, T]], Callable[P, T]]:
        """Decorator to register a provider function with the specified scope."""

        def decorator(call: Callable[P, T]) -> Callable[P, T]:
            self._register_provider(call, scope, NOT_SET, override)
            return call

        return decorator

    def _register_provider(  # noqa: C901
        self,
        call: Callable[..., Any],
        scope: Scope,
        interface: Any = NOT_SET,
        override: bool = False,
        /,
        **defaults: Any,
    ) -> Provider:
        """Register a provider with the specified scope."""
        name = type_repr(call)
        kind = ProviderKind.from_call(call)

        # Validate scope if it provided
        self._validate_provider_scope(scope, name, kind)

        # Get the signature
        globalns = getattr(call, "__globals__", {})
        module = getattr(call, "__module__", None)
        signature = inspect.signature(call, globals=globalns)

        # Detect the interface
        if interface is NOT_SET:
            if kind == ProviderKind.CLASS:
                interface = call
            else:
                interface = signature.return_annotation
                if interface is inspect.Signature.empty:
                    interface = None

        if isinstance(interface, str):
            interface = get_typed_annotation(interface, globalns, module)

        # If the callable is an iterator, return the actual type
        if is_iterator_type(interface) or is_iterator_type(get_origin(interface)):
            if args := get_args(interface):
                interface = args[0]
                # If the callable is a generator, return the resource type
                if is_none_type(interface):
                    interface = type(f"Event_{uuid.uuid4().hex}", (Event,), {})
            else:
                raise TypeError(
                    f"Cannot use `{name}` resource type annotation "
                    "without actual type argument."
                )

        # None interface is not allowed
        if is_none_type(interface):
            raise TypeError(f"Missing `{name}` provider return annotation.")

        # Check for existing provider
        if interface in self._providers and not override:
            raise LookupError(
                f"The provider interface `{type_repr(interface)}` already registered."
            )

        unresolved_parameter = None
        parameters: list[inspect.Parameter] = []
        scopes: dict[Scope, Provider] = {}

        for parameter in signature.parameters.values():
            if parameter.annotation is inspect.Parameter.empty:
                raise TypeError(
                    f"Missing provider `{name}` "
                    f"dependency `{parameter.name}` annotation."
                )
            if parameter.kind == inspect.Parameter.POSITIONAL_ONLY:
                raise TypeError(
                    "Positional-only parameters "
                    f"are not allowed in the provider `{name}`."
                )

            parameter = parameter.replace(
                annotation=get_typed_annotation(parameter.annotation, globalns, module)
            )

            try:
                sub_provider = self._get_or_register_provider(parameter.annotation)
            except LookupError:
                if self._parameter_has_default(parameter, **defaults):
                    continue
                unresolved_parameter = parameter
                continue

            # Store first provider for each scope
            if sub_provider.scope not in scopes:
                scopes[sub_provider.scope] = sub_provider

            parameters.append(parameter)

        # Check for unresolved parameters
        if unresolved_parameter:
            if scope not in ("singleton", "transient"):
                self._unresolved_interfaces.add(interface)
            else:
                raise LookupError(
                    f"The provider `{name}` depends on `{unresolved_parameter.name}` "
                    f"of type `{type_repr(unresolved_parameter.annotation)}`, "
                    "which has not been registered or set. To resolve this, ensure "
                    f"that `{unresolved_parameter.name}` is registered before "
                    f"attempting to use it."
                ) from None

        # Check scope compatibility
        for sub_provider in scopes.values():
            if sub_provider.scope not in ALLOWED_SCOPES.get(scope, []):
                raise ValueError(
                    f"The provider `{name}` with a `{scope}` scope cannot "
                    f"depend on `{sub_provider}` with a `{sub_provider.scope}` scope. "
                    "Please ensure all providers are registered with matching scopes."
                )

        provider = Provider(
            call=call,
            scope=scope,
            interface=interface,
            name=name,
            kind=kind,
            parameters=parameters,
        )

        self._set_provider(provider)
        return provider

    @staticmethod
    def _validate_provider_scope(scope: Scope, name: str, kind: ProviderKind) -> None:
        """Validate the provider scope."""
        if scope not in (allowed_scopes := get_args(Scope)):
            raise ValueError(
                f"The provider `{name}` scope is invalid. Only the following "
                f"scopes are supported: {', '.join(allowed_scopes)}. "
                "Please use one of the supported scopes when registering a provider."
            )
        if scope == "transient" and ProviderKind.is_resource(kind):
            raise TypeError(
                f"The resource provider `{name}` is attempting to register "
                "with a transient scope, which is not allowed."
            )

    def _get_provider(self, interface: Any) -> Provider:
        """Get provider by interface."""
        try:
            return self._providers[interface]
        except KeyError as exc:
            raise LookupError(
                f"The provider interface for `{type_repr(interface)}` has "
                "not been registered. Please ensure that the provider interface is "
                "properly registered before attempting to use it."
            ) from exc

    def _get_or_register_provider(self, interface: Any, /, **defaults: Any) -> Provider:
        """Get or register a provider by interface."""
        try:
            return self._providers[interface]
        except KeyError:
<<<<<<< HEAD
            if inspect.isclass(interface) and is_provided(interface):
                return self._register_provider(
                    interface,
                    interface.__provided__["scope"],
                    NOT_SET,
                    **defaults,
                )
=======
            if inspect.isclass(interface) and not is_builtin_type(interface):
                # Try to get defined scope
                if is_provided(interface):
                    scope = interface.__provided__["scope"]
                else:
                    scope = parent_scope
                return self._register_provider(interface, scope, interface, **defaults)
>>>>>>> 9b6c0460
            raise LookupError(
                f"The provider interface `{type_repr(interface)}` is either not "
                "registered, not provided, or not set in the scoped context. "
                "Please ensure that the provider interface is properly registered and "
                "that the class is decorated with a scope before attempting to use it."
            ) from None

    def _set_provider(self, provider: Provider) -> None:
        """Set a provider by interface."""
        self._providers[provider.interface] = provider
        if provider.is_resource:
            self._resources[provider.scope].append(provider.interface)

    def _delete_provider(self, provider: Provider) -> None:
        """Delete a provider."""
        if provider.interface in self._providers:
            del self._providers[provider.interface]
        if provider.is_resource:
            self._resources[provider.scope].remove(provider.interface)

    @staticmethod
    def _parameter_has_default(
        parameter: inspect.Parameter, /, **defaults: Any
    ) -> bool:
        has_default_in_kwargs = parameter.name in defaults if defaults else False
        has_default = parameter.default is not inspect.Parameter.empty
        return has_default_in_kwargs or has_default

    ############################
    # Instance Methods
    ############################

    @overload
    def resolve(self, interface: type[T]) -> T: ...

    @overload
    def resolve(self, interface: T) -> T: ...  # type: ignore

    def resolve(self, interface: type[T]) -> T:
        """Resolve an instance by interface."""
        return self._resolve_or_create(interface, False)

    @overload
    async def aresolve(self, interface: type[T]) -> T: ...

    @overload
    async def aresolve(self, interface: T) -> T: ...

    async def aresolve(self, interface: type[T]) -> T:
        """Resolve an instance by interface asynchronously."""
        return await self._aresolve_or_create(interface, False)

    def create(self, interface: type[T], /, **defaults: Any) -> T:
        """Create an instance by interface."""
        return self._resolve_or_create(interface, True, **defaults)

    async def acreate(self, interface: type[T], /, **defaults: Any) -> T:
        """Create an instance by interface asynchronously."""
        return await self._aresolve_or_create(interface, True, **defaults)

    def is_resolved(self, interface: Any) -> bool:
        """Check if an instance by interface exists."""
        try:
            provider = self._get_provider(interface)
        except LookupError:
            return False
        if provider.scope == "transient":
            return False
        context = self._get_instance_context(provider.scope)
        return interface in context

    def release(self, interface: Any) -> None:
        """Release an instance by interface."""
        provider = self._get_provider(interface)
        if provider.scope == "transient":
            return None
        context = self._get_instance_context(provider.scope)
        del context[interface]

    def reset(self) -> None:
        """Reset resolved instances."""
        for interface, provider in self._providers.items():
            if provider.scope == "transient":
                continue
            try:
                context = self._get_instance_context(provider.scope)
            except LookupError:
                continue
            del context[interface]

    def _resolve_or_create(
        self, interface: Any, create: bool, /, **defaults: Any
    ) -> Any:
        """Internal method to handle instance resolution and creation."""
        provider = self._get_or_register_provider(interface, **defaults)
        if provider.scope == "transient":
            return self._create_instance(provider, None, **defaults)
        context = self._get_instance_context(provider.scope)
        with context.lock():
            return (
                self._get_or_create_instance(provider, context)
                if not create
                else self._create_instance(provider, context, **defaults)
            )

    async def _aresolve_or_create(
        self, interface: Any, create: bool, /, **defaults: Any
    ) -> Any:
        """Internal method to handle instance resolution and creation asynchronously."""
        provider = self._get_or_register_provider(interface, **defaults)
        if provider.scope == "transient":
            return await self._acreate_instance(provider, None, **defaults)
        context = self._get_instance_context(provider.scope)
        async with context.alock():
            return (
                await self._aget_or_create_instance(provider, context)
                if not create
                else await self._acreate_instance(provider, context, **defaults)
            )

    def _get_or_create_instance(
        self, provider: Provider, context: InstanceContext
    ) -> Any:
        """Get an instance of a dependency from the scoped context."""
        instance = context.get(provider.interface)
        if instance is None:
            instance = self._create_instance(provider, context)
            context.set(provider.interface, instance)
            return instance
        return instance

    async def _aget_or_create_instance(
        self, provider: Provider, context: InstanceContext
    ) -> Any:
        """Get an async instance of a dependency from the scoped context."""
        instance = context.get(provider.interface)
        if instance is None:
            instance = await self._acreate_instance(provider, context)
            context.set(provider.interface, instance)
            return instance
        return instance

    def _create_instance(
        self, provider: Provider, context: InstanceContext | None, /, **defaults: Any
    ) -> Any:
        """Create an instance using the provider."""
        if provider.is_async:
            raise TypeError(
                f"The instance for the provider `{provider}` cannot be created in "
                "synchronous mode."
            )

        provider_kwargs = self._get_provided_kwargs(provider, context, **defaults)

        if provider.is_generator:
            if context is None:
                raise ValueError("The context is required for generator providers.")
            cm = contextlib.contextmanager(provider.call)(**provider_kwargs)
            return context.enter(cm)

        instance = provider.call(**provider_kwargs)
        if context is not None and provider.is_class and is_context_manager(instance):
            context.enter(instance)
        return instance

    async def _acreate_instance(
        self, provider: Provider, context: InstanceContext | None, /, **defaults: Any
    ) -> Any:
        """Create an instance asynchronously using the provider."""
        provider_kwargs = await self._aget_provided_kwargs(
            provider, context, **defaults
        )

        if provider.is_coroutine:
            return await provider.call(**provider_kwargs)

        if provider.is_async_generator:
            if context is None:
                raise ValueError(
                    "The async stack is required for async generator providers."
                )
            cm = contextlib.asynccontextmanager(provider.call)(**provider_kwargs)
            return await context.aenter(cm)

        if provider.is_generator:

            def _create() -> Any:
                if context is None:
                    raise ValueError("The stack is required for generator providers.")
                cm = contextlib.contextmanager(provider.call)(**provider_kwargs)
                return context.enter(cm)

            return await run_sync(_create)

        instance = await run_sync(provider.call, **provider_kwargs)
        if (
            context is not None
            and provider.is_class
            and is_async_context_manager(instance)
        ):
            await context.aenter(instance)
        return instance

    def _get_provided_kwargs(
        self, provider: Provider, context: InstanceContext | None, /, **defaults: Any
    ) -> dict[str, Any]:
        """Retrieve the arguments for a provider."""
        provided_kwargs = {}
        for parameter in provider.parameters:
            provided_kwargs[parameter.name] = self._get_provider_instance(
                provider, parameter, context, **defaults
            )
        return {**defaults, **provided_kwargs}

    def _get_provider_instance(
        self,
        provider: Provider,
        parameter: inspect.Parameter,
        context: InstanceContext | None,
        /,
        **defaults: Any,
    ) -> Any:
        """Retrieve an instance of a dependency from the scoped context."""

        # Try to get instance from defaults
        if parameter.name in defaults:
            return defaults[parameter.name]

        # Try to get instance from context
        elif context and parameter.annotation in context:
            instance = context[parameter.annotation]

        # Resolve new instance
        else:
            try:
                instance = self._resolve_parameter(provider, parameter)
            except LookupError:
                if parameter.default is inspect.Parameter.empty:
                    raise
                return parameter.default
        return instance

    async def _aget_provided_kwargs(
        self, provider: Provider, context: InstanceContext | None, /, **defaults: Any
    ) -> dict[str, Any]:
        """Asynchronously retrieve the arguments for a provider."""
        provided_kwargs = {}
        for parameter in provider.parameters:
            provided_kwargs[parameter.name] = await self._aget_provider_instance(
                provider, parameter, context, **defaults
            )
        return {**defaults, **provided_kwargs}

    async def _aget_provider_instance(
        self,
        provider: Provider,
        parameter: inspect.Parameter,
        context: InstanceContext | None,
        /,
        **defaults: Any,
    ) -> Any:
        """Asynchronously retrieve an instance of a dependency from the context."""

        # Try to get instance from defaults
        if parameter.name in defaults:
            return defaults[parameter.name]

        # Try to get instance from context
        elif context and parameter.annotation in context:
            instance = context[parameter.annotation]

        # Resolve new instance
        else:
            try:
                instance = await self._aresolve_parameter(provider, parameter)
            except LookupError:
                if parameter.default is inspect.Parameter.empty:
                    raise
                return parameter.default
        return instance

    def _resolve_parameter(
        self, provider: Provider, parameter: inspect.Parameter
    ) -> Any:
        self._validate_resolvable_parameter(provider, parameter)
        return self._resolve_or_create(parameter.annotation, False)

    async def _aresolve_parameter(
        self, provider: Provider, parameter: inspect.Parameter
    ) -> Any:
        self._validate_resolvable_parameter(provider, parameter)
        return await self._aresolve_or_create(parameter.annotation, False)

    def _validate_resolvable_parameter(
        self, provider: Provider, parameter: inspect.Parameter
    ) -> None:
        """Ensure that the specified interface is resolved."""
        if parameter.annotation in self._unresolved_interfaces:
            raise LookupError(
                f"You are attempting to get the parameter `{parameter.name}` with the "
                f"annotation `{type_repr(parameter.annotation)}` as a "
                f"dependency into `{type_repr(provider.call)}` which is "
                "not registered or set in the scoped context."
            )

    ############################
    # Injector Methods
    ############################

    @overload
    def inject(self, func: Callable[P, T]) -> Callable[P, T]: ...

    @overload
    def inject(self) -> Callable[[Callable[P, T]], Callable[P, T]]: ...

    def inject(
        self, func: Callable[P, T] | None = None
    ) -> Callable[[Callable[P, T]], Callable[P, T]] | Callable[P, T]:
        """Decorator to inject dependencies into a callable."""

        def decorator(call: Callable[P, T]) -> Callable[P, T]:
            return self._inject(call)

        if func is None:
            return decorator
        return decorator(func)

    def run(self, func: Callable[P, T], /, *args: P.args, **kwargs: P.kwargs) -> T:
        """Run the given function with injected dependencies."""
        return self._inject(func)(*args, **kwargs)

    def _inject(self, call: Callable[P, T]) -> Callable[P, T]:
        """Inject dependencies into a callable."""
        if call in self._inject_cache:
            return cast(Callable[P, T], self._inject_cache[call])

        injected_params = self._get_injected_params(call)
        if not injected_params:
            self._inject_cache[call] = call
            return call

        if inspect.iscoroutinefunction(call):

            @functools.wraps(call)
            async def awrapper(*args: P.args, **kwargs: P.kwargs) -> T:
                for name, annotation in injected_params.items():
                    kwargs[name] = await self.aresolve(annotation)
                return cast(T, await call(*args, **kwargs))

            self._inject_cache[call] = awrapper

            return awrapper  # type: ignore

        @functools.wraps(call)
        def wrapper(*args: P.args, **kwargs: P.kwargs) -> T:
            for name, annotation in injected_params.items():
                kwargs[name] = self.resolve(annotation)
            return call(*args, **kwargs)

        self._inject_cache[call] = wrapper

        return wrapper

    def _get_injected_params(self, call: Callable[..., Any]) -> dict[str, Any]:
        """Get the injected parameters of a callable object."""
        injected_params: dict[str, Any] = {}
        for parameter in get_typed_parameters(call):
            if not is_marker(parameter.default):
                continue
            self._validate_injected_parameter(call, parameter)
            injected_params[parameter.name] = parameter.annotation
        return injected_params

    def _validate_injected_parameter(
        self, call: Callable[..., Any], parameter: inspect.Parameter
    ) -> None:
        """Validate an injected parameter."""
        # TODO: temporary disable until strict is enforced
        return None

        if parameter.annotation is inspect.Parameter.empty:
            raise TypeError(
                f"Missing `{type_repr(call)}` parameter `{parameter.name}` annotation."
            )

        if not self.has_provider_for(parameter.annotation):
            raise LookupError(
                f"`{type_repr(call)}` has an unknown dependency parameter "
                f"`{parameter.name}` with an annotation of "
                f"`{type_repr(parameter.annotation)}`."
            )

    ############################
    # Module Methods
    ############################

    def register_module(self, module: ModuleDef) -> None:
        """Register a module as a callable, module type, or module instance."""
        self._modules.register(module)

    ############################
    # Scanner Methods
    ############################

    def scan(
        self, /, packages: PackageOrIterable, *, tags: Iterable[str] | None = None
    ) -> None:
        self._scanner.scan(packages=packages, tags=tags)<|MERGE_RESOLUTION|>--- conflicted
+++ resolved
@@ -410,15 +410,6 @@
         try:
             return self._providers[interface]
         except KeyError:
-<<<<<<< HEAD
-            if inspect.isclass(interface) and is_provided(interface):
-                return self._register_provider(
-                    interface,
-                    interface.__provided__["scope"],
-                    NOT_SET,
-                    **defaults,
-                )
-=======
             if inspect.isclass(interface) and not is_builtin_type(interface):
                 # Try to get defined scope
                 if is_provided(interface):
@@ -426,7 +417,6 @@
                 else:
                     scope = parent_scope
                 return self._register_provider(interface, scope, interface, **defaults)
->>>>>>> 9b6c0460
             raise LookupError(
                 f"The provider interface `{type_repr(interface)}` is either not "
                 "registered, not provided, or not set in the scoped context. "
