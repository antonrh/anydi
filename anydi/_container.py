"""AnyDI core implementation module."""

from __future__ import annotations

import contextlib
import functools
import inspect
import logging
import types
import uuid
from collections import defaultdict
from collections.abc import AsyncIterator, Iterable, Iterator
from contextvars import ContextVar
from typing import Any, Callable, TypeVar, cast, overload

from typing_extensions import ParamSpec, Self, get_args, get_origin

from ._async import run_sync
from ._context import InstanceContext
from ._decorators import is_provided
from ._module import ModuleDef, ModuleRegistrar
from ._provider import Provider, ProviderDef, ProviderKind
from ._scan import PackageOrIterable, Scanner
from ._scope import ALLOWED_SCOPES, Scope
from ._typing import (
    NOT_SET,
    Event,
    get_typed_annotation,
    get_typed_parameters,
    is_async_context_manager,
    is_builtin_type,
    is_context_manager,
    is_event_type,
    is_inject_marker,
    is_iterator_type,
    is_none_type,
    type_repr,
)

T = TypeVar("T", bound=Any)
P = ParamSpec("P")


class Container:
    """AnyDI is a dependency injection container."""

    def __init__(
        self,
        *,
        providers: Iterable[ProviderDef] | None = None,
        modules: Iterable[ModuleDef] | None = None,
        default_scope: Scope = "transient",
        logger: logging.Logger | None = None,
    ) -> None:
        self._providers: dict[Any, Provider] = {}
        self._default_scope: Scope = default_scope
        self._logger = logger or logging.getLogger(__name__)
        self._resources: dict[str, list[Any]] = defaultdict(list)
        self._singleton_context = InstanceContext()
        self._request_context_var: ContextVar[InstanceContext | None] = ContextVar(
            "request_context", default=None
        )
        self._unresolved_interfaces: set[Any] = set()
        self._inject_cache: dict[Callable[..., Any], Callable[..., Any]] = {}

        # Components
        self._modules = ModuleRegistrar(self)
        self._scanner = Scanner(self)

        # Register providers
        providers = providers or []
        for provider in providers:
            self._register_provider(
                provider.call,
                provider.scope,
                provider.interface,
            )

        # Register modules
        modules = modules or []
        for module in modules:
            self.register_module(module)

    ############################
    # Properties
    ############################

    @property
    def default_scope(self) -> Scope:
        """Get the default scope."""
        return self._default_scope

    @property
    def providers(self) -> dict[type[Any], Provider]:
        """Get the registered providers."""
        return self._providers

    @property
    def logger(self) -> logging.Logger:
        """Get the logger instance."""
        return self._logger

    ############################
    # Lifespan/Context Methods
    ############################

    def __enter__(self) -> Self:
        """Enter the singleton context."""
        self.start()
        return self

    def __exit__(
        self,
        exc_type: type[BaseException] | None,
        exc_val: BaseException | None,
        exc_tb: types.TracebackType | None,
    ) -> Any:
        """Exit the singleton context."""
        return self._singleton_context.__exit__(exc_type, exc_val, exc_tb)

    def start(self) -> None:
        """Start the singleton context."""
        # Resolve all singleton resources
        for interface in self._resources.get("singleton", []):
            self.resolve(interface)

    def close(self) -> None:
        """Close the singleton context."""
        self._singleton_context.close()

    async def __aenter__(self) -> Self:
        """Enter the singleton context."""
        await self.astart()
        return self

    async def __aexit__(
        self,
        exc_type: type[BaseException] | None,
        exc_val: BaseException | None,
        exc_tb: types.TracebackType | None,
    ) -> bool:
        """Exit the singleton context."""
        return await self._singleton_context.__aexit__(exc_type, exc_val, exc_tb)

    async def astart(self) -> None:
        """Start the singleton context asynchronously."""
        for interface in self._resources.get("singleton", []):
            await self.aresolve(interface)

    async def aclose(self) -> None:
        """Close the singleton context asynchronously."""
        await self._singleton_context.aclose()

    @contextlib.contextmanager
    def request_context(self) -> Iterator[InstanceContext]:
        """Obtain a context manager for the request-scoped context."""
        context = InstanceContext()

        token = self._request_context_var.set(context)

        # Resolve all request resources
        for interface in self._resources.get("request", []):
            if not is_event_type(interface):
                continue
            self.resolve(interface)

        with context:
            yield context
            self._request_context_var.reset(token)

    @contextlib.asynccontextmanager
    async def arequest_context(self) -> AsyncIterator[InstanceContext]:
        """Obtain an async context manager for the request-scoped context."""
        context = InstanceContext()

        token = self._request_context_var.set(context)

        for interface in self._resources.get("request", []):
            if not is_event_type(interface):
                continue
            await self.aresolve(interface)

        async with context:
            yield context
            self._request_context_var.reset(token)

    def _get_request_context(self) -> InstanceContext:
        """Get the current request context."""
        request_context = self._request_context_var.get()
        if request_context is None:
            raise LookupError(
                "The request context has not been started. Please ensure that "
                "the request context is properly initialized before attempting "
                "to use it."
            )
        return request_context

    def _get_instance_context(self, scope: Scope) -> InstanceContext:
        """Get the instance context for the specified scope."""
        if scope == "singleton":
            return self._singleton_context
        return self._get_request_context()

    ############################
    # Provider Methods
    ############################

    def register(
        self,
        interface: Any,
        call: Callable[..., Any],
        *,
        scope: Scope,
        override: bool = False,
    ) -> Provider:
        """Register a provider for the specified interface."""
        return self._register_provider(call, scope, interface, override)

    def is_registered(self, interface: Any) -> bool:
        """Check if a provider is registered for the specified interface."""
        return interface in self._providers

    def has_provider_for(self, interface: Any) -> bool:
        """Check if a provider exists for the specified interface."""
        return self.is_registered(interface) or is_provided(interface)

    def unregister(self, interface: Any) -> None:
        """Unregister a provider by interface."""
        if not self.is_registered(interface):
            raise LookupError(
                f"The provider interface `{type_repr(interface)}` not registered."
            )

        provider = self._get_provider(interface)

        # Cleanup instance context
        if provider.scope != "transient":
            try:
                context = self._get_instance_context(provider.scope)
            except LookupError:
                pass
            else:
                del context[interface]

        # Cleanup provider references
        self._delete_provider(provider)

    def provider(
        self, *, scope: Scope, override: bool = False
    ) -> Callable[[Callable[P, T]], Callable[P, T]]:
        """Decorator to register a provider function with the specified scope."""

        def decorator(call: Callable[P, T]) -> Callable[P, T]:
            self._register_provider(call, scope, NOT_SET, override)
            return call

        return decorator

    def _register_provider(  # noqa: C901
        self,
        call: Callable[..., Any],
        scope: Scope | None,
        interface: Any = NOT_SET,
        override: bool = False,
        /,
        **defaults: Any,
    ) -> Provider:
        """Register a provider with the specified scope."""
        name = type_repr(call)
        kind = ProviderKind.from_call(call)
        detected_scope = scope

        # Validate scope if it provided
        if scope:
            self._validate_provider_scope(scope, name, kind)

        # Get the signature
        globalns = getattr(call, "__globals__", {})
        module = getattr(call, "__module__", None)
        signature = inspect.signature(call, globals=globalns)

        # Detect the interface
        if interface is NOT_SET:
            if kind == ProviderKind.CLASS:
                interface = call
            else:
                interface = signature.return_annotation
                if interface is inspect.Signature.empty:
                    interface = None

        if isinstance(interface, str):
            interface = get_typed_annotation(interface, globalns, module)

        # If the callable is an iterator, return the actual type
        if is_iterator_type(interface) or is_iterator_type(get_origin(interface)):
            if args := get_args(interface):
                interface = args[0]
                # If the callable is a generator, return the resource type
                if is_none_type(interface):
                    interface = type(f"Event_{uuid.uuid4().hex}", (Event,), {})
            else:
                raise TypeError(
                    f"Cannot use `{name}` resource type annotation "
                    "without actual type argument."
                )

        # None interface is not allowed
        if is_none_type(interface):
            raise TypeError(f"Missing `{name}` provider return annotation.")

        # Check for existing provider
        if interface in self._providers and not override:
            raise LookupError(
                f"The provider interface `{type_repr(interface)}` already registered."
            )

        unresolved_parameter = None
        parameters: list[inspect.Parameter] = []
        scopes: dict[Scope, Provider] = {}

        for parameter in signature.parameters.values():
            if parameter.annotation is inspect.Parameter.empty:
                raise TypeError(
                    f"Missing provider `{name}` "
                    f"dependency `{parameter.name}` annotation."
                )
            if parameter.kind == inspect.Parameter.POSITIONAL_ONLY:
                raise TypeError(
                    "Positional-only parameters "
                    f"are not allowed in the provider `{name}`."
                )

            parameter = parameter.replace(
                annotation=get_typed_annotation(parameter.annotation, globalns, module)
            )

            try:
                sub_provider = self._get_or_register_provider(
                    parameter.annotation, scope
                )
            except LookupError:
                if self._parameter_has_default(parameter, **defaults):
                    continue
                unresolved_parameter = parameter
                continue

            # Store first provider for each scope
            if sub_provider.scope not in scopes:
                scopes[sub_provider.scope] = sub_provider

            parameters.append(parameter)

        # Set detected scope
        if detected_scope is None:
            if "transient" in scopes:
                detected_scope = "transient"
            elif "request" in scopes:
                detected_scope = "request"
            elif "singleton" in scopes:
                detected_scope = "singleton"
            else:
                detected_scope = self.default_scope

        # Validate the provider scope after detection
        if scope is None:
            self._validate_provider_scope(detected_scope, name, kind)

        # Check for unresolved parameters
        if unresolved_parameter:
            if detected_scope not in ("singleton", "transient"):
                self._unresolved_interfaces.add(interface)
            else:
                raise LookupError(
                    f"The provider `{name}` depends on `{unresolved_parameter.name}` "
                    f"of type `{type_repr(unresolved_parameter.annotation)}`, "
                    "which has not been registered or set. To resolve this, ensure "
                    f"that `{unresolved_parameter.name}` is registered before "
                    f"attempting to use it."
                ) from None

        # Check scope compatibility
        for sub_provider in scopes.values():
            if sub_provider.scope not in ALLOWED_SCOPES.get(detected_scope, []):
                raise ValueError(
                    f"The provider `{name}` with a `{detected_scope}` scope cannot "
                    f"depend on `{sub_provider}` with a `{sub_provider.scope}` scope. "
                    "Please ensure all providers are registered with matching scopes."
                )

        provider = Provider(
            call=call,
            scope=detected_scope,
            interface=interface,
            name=name,
            kind=kind,
            parameters=parameters,
        )

        self._set_provider(provider)
        return provider

    @staticmethod
    def _validate_provider_scope(scope: Scope, name: str, kind: ProviderKind) -> None:
        """Validate the provider scope."""
        if scope not in (allowed_scopes := get_args(Scope)):
            raise ValueError(
                f"The provider `{name}` scope is invalid. Only the following "
                f"scopes are supported: {', '.join(allowed_scopes)}. "
                "Please use one of the supported scopes when registering a provider."
            )
        if scope == "transient" and ProviderKind.is_resource(kind):
            raise TypeError(
                f"The resource provider `{name}` is attempting to register "
                "with a transient scope, which is not allowed."
            )

    def _get_provider(self, interface: Any) -> Provider:
        """Get provider by interface."""
        try:
            return self._providers[interface]
        except KeyError as exc:
            raise LookupError(
                f"The provider interface for `{type_repr(interface)}` has "
                "not been registered. Please ensure that the provider interface is "
                "properly registered before attempting to use it."
            ) from exc

    def _get_or_register_provider(
        self, interface: Any, parent_scope: Scope | None, /, **defaults: Any
    ) -> Provider:
        """Get or register a provider by interface."""
        try:
            return self._providers[interface]
        except KeyError:
            if inspect.isclass(interface) and not is_builtin_type(interface):
                # Try to get defined scope
                if is_provided(interface):
                    scope = interface.__provided__["scope"]
                else:
                    scope = parent_scope
                return self._register_provider(interface, scope, interface, **defaults)
            raise LookupError(
                f"The provider interface `{type_repr(interface)}` is either not "
                "registered, not provided, or not set in the scoped context. "
                "Please ensure that the provider interface is properly registered and "
                "that the class is decorated with a scope before attempting to use it."
            ) from None

    def _set_provider(self, provider: Provider) -> None:
        """Set a provider by interface."""
        self._providers[provider.interface] = provider
        if provider.is_resource:
            self._resources[provider.scope].append(provider.interface)

    def _delete_provider(self, provider: Provider) -> None:
        """Delete a provider."""
        if provider.interface in self._providers:
            del self._providers[provider.interface]
        if provider.is_resource:
            self._resources[provider.scope].remove(provider.interface)

    @staticmethod
    def _parameter_has_default(
        parameter: inspect.Parameter, /, **defaults: Any
    ) -> bool:
        has_default_in_kwargs = parameter.name in defaults if defaults else False
        has_default = parameter.default is not inspect.Parameter.empty
        return has_default_in_kwargs or has_default

    ############################
    # Instance Methods
    ############################

    @overload
    def resolve(self, interface: type[T]) -> T: ...

    @overload
    def resolve(self, interface: T) -> T: ...  # type: ignore

    def resolve(self, interface: type[T]) -> T:
        """Resolve an instance by interface."""
        return self._resolve_or_create(interface, False)

    @overload
    async def aresolve(self, interface: type[T]) -> T: ...

    @overload
    async def aresolve(self, interface: T) -> T: ...

    async def aresolve(self, interface: type[T]) -> T:
        """Resolve an instance by interface asynchronously."""
        return await self._aresolve_or_create(interface, False)

    def create(self, interface: type[T], /, **defaults: Any) -> T:
        """Create an instance by interface."""
        return self._resolve_or_create(interface, True, **defaults)

    async def acreate(self, interface: type[T], /, **defaults: Any) -> T:
        """Create an instance by interface asynchronously."""
        return await self._aresolve_or_create(interface, True, **defaults)

    def is_resolved(self, interface: Any) -> bool:
        """Check if an instance by interface exists."""
        try:
            provider = self._get_provider(interface)
        except LookupError:
            return False
        if provider.scope == "transient":
            return False
        context = self._get_instance_context(provider.scope)
        return interface in context

    def release(self, interface: Any) -> None:
        """Release an instance by interface."""
        provider = self._get_provider(interface)
        if provider.scope == "transient":
            return None
        context = self._get_instance_context(provider.scope)
        del context[interface]

    def reset(self) -> None:
        """Reset resolved instances."""
        for interface, provider in self._providers.items():
            if provider.scope == "transient":
                continue
            try:
                context = self._get_instance_context(provider.scope)
            except LookupError:
                continue
            del context[interface]

    def _resolve_or_create(
        self, interface: Any, create: bool, /, **defaults: Any
    ) -> Any:
        """Internal method to handle instance resolution and creation."""
        provider = self._get_or_register_provider(interface, None, **defaults)
        if provider.scope == "transient":
            return self._create_instance(provider, None, **defaults)
        context = self._get_instance_context(provider.scope)
        with context.lock():
            return (
                self._get_or_create_instance(provider, context)
                if not create
                else self._create_instance(provider, context, **defaults)
            )

    async def _aresolve_or_create(
        self, interface: Any, create: bool, /, **defaults: Any
    ) -> Any:
        """Internal method to handle instance resolution and creation asynchronously."""
        provider = self._get_or_register_provider(interface, None, **defaults)
        if provider.scope == "transient":
            return await self._acreate_instance(provider, None, **defaults)
        context = self._get_instance_context(provider.scope)
        async with context.alock():
            return (
                await self._aget_or_create_instance(provider, context)
                if not create
                else await self._acreate_instance(provider, context, **defaults)
            )

    def _get_or_create_instance(
        self, provider: Provider, context: InstanceContext
    ) -> Any:
        """Get an instance of a dependency from the scoped context."""
        instance = context.get(provider.interface)
        if instance is None:
            instance = self._create_instance(provider, context)
            context.set(provider.interface, instance)
            return instance
        return instance

    async def _aget_or_create_instance(
        self, provider: Provider, context: InstanceContext
    ) -> Any:
        """Get an async instance of a dependency from the scoped context."""
        instance = context.get(provider.interface)
        if instance is None:
            instance = await self._acreate_instance(provider, context)
            context.set(provider.interface, instance)
            return instance
        return instance

    def _create_instance(
        self, provider: Provider, context: InstanceContext | None, /, **defaults: Any
    ) -> Any:
        """Create an instance using the provider."""
        if provider.is_async:
            raise TypeError(
                f"The instance for the provider `{provider}` cannot be created in "
                "synchronous mode."
            )

        provider_kwargs = self._get_provided_kwargs(provider, context, **defaults)

        if provider.is_generator:
            if context is None:
                raise ValueError("The context is required for generator providers.")
            cm = contextlib.contextmanager(provider.call)(**provider_kwargs)
            return context.enter(cm)

        instance = provider.call(**provider_kwargs)
        if context is not None and provider.is_class and is_context_manager(instance):
            context.enter(instance)
        return instance

    async def _acreate_instance(
        self, provider: Provider, context: InstanceContext | None, /, **defaults: Any
    ) -> Any:
        """Create an instance asynchronously using the provider."""
        provider_kwargs = await self._aget_provided_kwargs(
            provider, context, **defaults
        )

        if provider.is_coroutine:
            return await provider.call(**provider_kwargs)

        if provider.is_async_generator:
            if context is None:
                raise ValueError(
                    "The async stack is required for async generator providers."
                )
            cm = contextlib.asynccontextmanager(provider.call)(**provider_kwargs)
            return await context.aenter(cm)

        if provider.is_generator:

            def _create() -> Any:
                if context is None:
                    raise ValueError("The stack is required for generator providers.")
                cm = contextlib.contextmanager(provider.call)(**provider_kwargs)
                return context.enter(cm)

            return await run_sync(_create)

        instance = await run_sync(provider.call, **provider_kwargs)
        if (
            context is not None
            and provider.is_class
            and is_async_context_manager(instance)
        ):
            await context.aenter(instance)
        return instance

    def _get_provided_kwargs(
        self, provider: Provider, context: InstanceContext | None, /, **defaults: Any
    ) -> dict[str, Any]:
        """Retrieve the arguments for a provider."""
        provided_kwargs = {}
        for parameter in provider.parameters:
            provided_kwargs[parameter.name] = self._get_provider_instance(
                provider, parameter, context, **defaults
            )
        return {**defaults, **provided_kwargs}

    def _get_provider_instance(
        self,
        provider: Provider,
        parameter: inspect.Parameter,
        context: InstanceContext | None,
        /,
        **defaults: Any,
    ) -> Any:
        """Retrieve an instance of a dependency from the scoped context."""

        # Try to get instance from defaults
        if parameter.name in defaults:
            return defaults[parameter.name]

        # Try to get instance from context
        elif context and parameter.annotation in context:
            instance = context[parameter.annotation]

        # Resolve new instance
        else:
            try:
                instance = self._resolve_parameter(provider, parameter)
            except LookupError:
                if parameter.default is inspect.Parameter.empty:
                    raise
                return parameter.default
        return instance

    async def _aget_provided_kwargs(
        self, provider: Provider, context: InstanceContext | None, /, **defaults: Any
    ) -> dict[str, Any]:
        """Asynchronously retrieve the arguments for a provider."""
        provided_kwargs = {}
        for parameter in provider.parameters:
            provided_kwargs[parameter.name] = await self._aget_provider_instance(
                provider, parameter, context, **defaults
            )
        return {**defaults, **provided_kwargs}

    async def _aget_provider_instance(
        self,
        provider: Provider,
        parameter: inspect.Parameter,
        context: InstanceContext | None,
        /,
        **defaults: Any,
    ) -> Any:
        """Asynchronously retrieve an instance of a dependency from the context."""

        # Try to get instance from defaults
        if parameter.name in defaults:
            return defaults[parameter.name]

        # Try to get instance from context
        elif context and parameter.annotation in context:
            instance = context[parameter.annotation]

        # Resolve new instance
        else:
            try:
                instance = await self._aresolve_parameter(provider, parameter)
            except LookupError:
                if parameter.default is inspect.Parameter.empty:
                    raise
                return parameter.default
        return instance

    def _resolve_parameter(
        self, provider: Provider, parameter: inspect.Parameter
    ) -> Any:
        self._validate_resolvable_parameter(provider, parameter)
        return self._resolve_or_create(parameter.annotation, False)

    async def _aresolve_parameter(
        self, provider: Provider, parameter: inspect.Parameter
    ) -> Any:
        self._validate_resolvable_parameter(provider, parameter)
        return await self._aresolve_or_create(parameter.annotation, False)

    def _validate_resolvable_parameter(
        self, provider: Provider, parameter: inspect.Parameter
    ) -> None:
        """Ensure that the specified interface is resolved."""
        if parameter.annotation in self._unresolved_interfaces:
            raise LookupError(
                f"You are attempting to get the parameter `{parameter.name}` with the "
                f"annotation `{type_repr(parameter.annotation)}` as a "
                f"dependency into `{type_repr(provider.call)}` which is "
                "not registered or set in the scoped context."
            )

    ############################
    # Injector Methods
    ############################

    @overload
    def inject(self, func: Callable[P, T]) -> Callable[P, T]: ...

    @overload
    def inject(self) -> Callable[[Callable[P, T]], Callable[P, T]]: ...

    def inject(
        self, func: Callable[P, T] | None = None
    ) -> Callable[[Callable[P, T]], Callable[P, T]] | Callable[P, T]:
        """Decorator to inject dependencies into a callable."""

        def decorator(call: Callable[P, T]) -> Callable[P, T]:
            return self._inject(call)

        if func is None:
            return decorator
        return decorator(func)

    def run(self, func: Callable[P, T], /, *args: P.args, **kwargs: P.kwargs) -> T:
        """Run the given function with injected dependencies."""
        return self._inject(func)(*args, **kwargs)

    def _inject(self, call: Callable[P, T]) -> Callable[P, T]:
        """Inject dependencies into a callable."""
        if call in self._inject_cache:
            return cast(Callable[P, T], self._inject_cache[call])

        injected_params = self._get_injected_params(call)
        if not injected_params:
            self._inject_cache[call] = call
            return call

        if inspect.iscoroutinefunction(call):

            @functools.wraps(call)
            async def awrapper(*args: P.args, **kwargs: P.kwargs) -> T:
                for name, annotation in injected_params.items():
                    kwargs[name] = await self.aresolve(annotation)
                return cast(T, await call(*args, **kwargs))

            self._inject_cache[call] = awrapper

            return awrapper  # type: ignore

        @functools.wraps(call)
        def wrapper(*args: P.args, **kwargs: P.kwargs) -> T:
            for name, annotation in injected_params.items():
                kwargs[name] = self.resolve(annotation)
            return call(*args, **kwargs)

        self._inject_cache[call] = wrapper

        return wrapper

    def _get_injected_params(self, call: Callable[..., Any]) -> dict[str, Any]:
        """Get the injected parameters of a callable object."""
        injected_params: dict[str, Any] = {}
        for parameter in get_typed_parameters(call):
            interface, should_inject = self._validate_injected_parameter(
                parameter, call=call
            )
<<<<<<< HEAD
            if not should_inject:
                continue
            injected_params[parameter.name] = interface
=======
            if should_inject:
                injected_params[parameter.name] = interface
>>>>>>> dad68a12
        return injected_params

    def _validate_injected_parameter(
        self, parameter: inspect.Parameter, *, call: Callable[..., Any]
    ) -> tuple[Any, bool]:
        """Validate an injected parameter."""
        interface, should_inject = parameter.annotation, False
<<<<<<< HEAD

        if is_marker(parameter.default):
            if parameter.annotation is inspect.Parameter.empty:
                raise TypeError(
                    f"Missing `{type_repr(call)}` parameter "
                    f"`{parameter.name}` annotation."
                )
            should_inject = True

        return interface, should_inject

        # TODO: temporary disable until strict is enforced
        if not self.has_provider_for(parameter.annotation):
=======
        if is_inject_marker(parameter.default):
            if parameter.annotation is inspect.Parameter.empty:
                raise TypeError(
                    f"Missing `{type_repr(call)}` "
                    f"parameter `{parameter.name}` annotation."
                )
            should_inject = True

        return interface, should_inject

        # TODO: temporary disable until strict is enforced
        if not self.has_provider_for(interface):
>>>>>>> dad68a12
            raise LookupError(
                f"`{type_repr(call)}` has an unknown dependency parameter "
                f"`{parameter.name}` with an annotation of "
                f"`{type_repr(interface)}`."
            )

    ############################
    # Module Methods
    ############################

    def register_module(self, module: ModuleDef) -> None:
        """Register a module as a callable, module type, or module instance."""
        self._modules.register(module)

    ############################
    # Scanner Methods
    ############################

    def scan(
        self, /, packages: PackageOrIterable, *, tags: Iterable[str] | None = None
    ) -> None:
        self._scanner.scan(packages=packages, tags=tags)<|MERGE_RESOLUTION|>--- conflicted
+++ resolved
@@ -809,14 +809,8 @@
             interface, should_inject = self._validate_injected_parameter(
                 parameter, call=call
             )
-<<<<<<< HEAD
-            if not should_inject:
-                continue
-            injected_params[parameter.name] = interface
-=======
             if should_inject:
                 injected_params[parameter.name] = interface
->>>>>>> dad68a12
         return injected_params
 
     def _validate_injected_parameter(
@@ -824,21 +818,6 @@
     ) -> tuple[Any, bool]:
         """Validate an injected parameter."""
         interface, should_inject = parameter.annotation, False
-<<<<<<< HEAD
-
-        if is_marker(parameter.default):
-            if parameter.annotation is inspect.Parameter.empty:
-                raise TypeError(
-                    f"Missing `{type_repr(call)}` parameter "
-                    f"`{parameter.name}` annotation."
-                )
-            should_inject = True
-
-        return interface, should_inject
-
-        # TODO: temporary disable until strict is enforced
-        if not self.has_provider_for(parameter.annotation):
-=======
         if is_inject_marker(parameter.default):
             if parameter.annotation is inspect.Parameter.empty:
                 raise TypeError(
@@ -851,7 +830,6 @@
 
         # TODO: temporary disable until strict is enforced
         if not self.has_provider_for(interface):
->>>>>>> dad68a12
             raise LookupError(
                 f"`{type_repr(call)}` has an unknown dependency parameter "
                 f"`{parameter.name}` with an annotation of "
