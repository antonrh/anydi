"""AnyDI FastAPI extension."""

from __future__ import annotations

import inspect
import logging
from typing import Annotated, Any, Callable

from typing_extensions import get_args, get_origin

from anydi import Container
<<<<<<< HEAD
from anydi._typing import _Marker
=======
from anydi._typing import _InjectMarker
>>>>>>> dad68a12

logger = logging.getLogger(__name__)


<<<<<<< HEAD
class HasInterface(_Marker):
=======
class HasInterface(_InjectMarker):
>>>>>>> dad68a12
    __slots__ = ("_interface",)

    def __init__(self, interface: Any = None) -> None:
        self._interface = interface

    @property
    def interface(self) -> Any:
        if self._interface is None:
            raise TypeError("Interface is not set.")
        return self._interface

    @interface.setter
    def interface(self, interface: Any) -> None:
        self._interface = interface


def patch_parameter(
    container: Container, parameter: inspect.Parameter, *, call: Callable[..., Any]
) -> None:
    """Patch a parameter to inject dependencies using AnyDI."""
    if (
        get_origin(parameter.annotation) is Annotated
        and parameter.default is inspect.Parameter.empty
    ):
<<<<<<< HEAD
        origin, *metadata = get_args(parameter.annotation)
        default = metadata[-1]
        new_metadata = metadata[:-1]
        if new_metadata:
            interface = Annotated.__class_getitem__((origin, *metadata[:-1]))  # type: ignore
        else:
            interface = origin
        parameter = parameter.replace(annotation=interface, default=default)
=======
        return parameter

    tp_origin, *tp_metadata = get_args(parameter.annotation)
    default = tp_metadata[-1]

    if not isinstance(default, HasInterface):
        return parameter

    if (num := len(tp_metadata[:-1])) == 0:
        interface = tp_origin
    elif num == 1:
        interface = Annotated[tp_origin, tp_metadata[0]]
    elif num == 2:
        interface = Annotated[tp_origin, tp_metadata[0], tp_metadata[1]]
    elif num == 3:
        interface = Annotated[
            tp_origin,
            tp_metadata[0],
            tp_metadata[1],
            tp_metadata[2],
        ]
    else:
        raise TypeError("Too many annotated arguments.")  # pragma: no cover
    return parameter.replace(annotation=interface, default=default)


def patch_call_parameter(
    container: Container, call: Callable[..., Any], parameter: inspect.Parameter
) -> None:
    """Patch a parameter to inject dependencies using AnyDI."""
    parameter = patch_annotated_parameter(parameter)
>>>>>>> dad68a12

    interface, should_inject = container._validate_injected_parameter(
        parameter, call=call
    )  # noqa
    if should_inject:
        parameter.default.interface = interface
    return None<|MERGE_RESOLUTION|>--- conflicted
+++ resolved
@@ -9,20 +9,12 @@
 from typing_extensions import get_args, get_origin
 
 from anydi import Container
-<<<<<<< HEAD
 from anydi._typing import _Marker
-=======
-from anydi._typing import _InjectMarker
->>>>>>> dad68a12
 
 logger = logging.getLogger(__name__)
 
 
-<<<<<<< HEAD
 class HasInterface(_Marker):
-=======
-class HasInterface(_InjectMarker):
->>>>>>> dad68a12
     __slots__ = ("_interface",)
 
     def __init__(self, interface: Any = None) -> None:
@@ -47,7 +39,6 @@
         get_origin(parameter.annotation) is Annotated
         and parameter.default is inspect.Parameter.empty
     ):
-<<<<<<< HEAD
         origin, *metadata = get_args(parameter.annotation)
         default = metadata[-1]
         new_metadata = metadata[:-1]
@@ -56,40 +47,10 @@
         else:
             interface = origin
         parameter = parameter.replace(annotation=interface, default=default)
-=======
-        return parameter
 
-    tp_origin, *tp_metadata = get_args(parameter.annotation)
-    default = tp_metadata[-1]
-
-    if not isinstance(default, HasInterface):
-        return parameter
-
-    if (num := len(tp_metadata[:-1])) == 0:
-        interface = tp_origin
-    elif num == 1:
-        interface = Annotated[tp_origin, tp_metadata[0]]
-    elif num == 2:
-        interface = Annotated[tp_origin, tp_metadata[0], tp_metadata[1]]
-    elif num == 3:
-        interface = Annotated[
-            tp_origin,
-            tp_metadata[0],
-            tp_metadata[1],
-            tp_metadata[2],
-        ]
-    else:
-        raise TypeError("Too many annotated arguments.")  # pragma: no cover
-    return parameter.replace(annotation=interface, default=default)
-
-
-def patch_call_parameter(
-    container: Container, call: Callable[..., Any], parameter: inspect.Parameter
-) -> None:
-    """Patch a parameter to inject dependencies using AnyDI."""
-    parameter = patch_annotated_parameter(parameter)
->>>>>>> dad68a12
-
+    interface, should_inject = container._validate_injected_parameter(
+        parameter, call=call
+    )  # noqa
     interface, should_inject = container._validate_injected_parameter(
         parameter, call=call
     )  # noqa
