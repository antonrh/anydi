--- conflicted
+++ resolved
@@ -1,10 +1,6 @@
 [tool.poetry]
 name = "anydi"
-<<<<<<< HEAD
-version = "0.27.0a7"
-=======
-version = "0.26.5"
->>>>>>> f7519c61
+version = "0.27.0a8"
 description = "Dependency Injection library"
 authors = ["Anton Ruhlov <antonruhlov@gmail.com>"]
 license = "MIT"
