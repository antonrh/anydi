[tool.poetry]
name = "anydi"
<<<<<<< HEAD
version = "0.27.0a8"
=======
version = "0.26.8"
>>>>>>> 1fe73d4d
description = "Dependency Injection library"
authors = ["Anton Ruhlov <antonruhlov@gmail.com>"]
license = "MIT"
readme = "README.md"
repository = "https://github.com/antonrh/anydi"
keywords = ["dependency injection", "dependencies", "di", "async", "asyncio", "application"]
classifiers = [
    "Intended Audience :: Information Technology",
    "Intended Audience :: System Administrators",
    "Operating System :: OS Independent",
    "Development Status :: 5 - Production/Stable",
    "Topic :: Internet",
    "Topic :: Software Development :: Libraries :: Application Frameworks",
    "Topic :: Software Development :: Libraries :: Python Modules",
    "Topic :: Software Development :: Libraries",
    "Topic :: Software Development",
    "Typing :: Typed",
    "Environment :: Web Environment",
    "Intended Audience :: Developers",
    "License :: OSI Approved :: MIT License",
    "Programming Language :: Python :: 3",
    "Programming Language :: Python :: 3.8",
    "Programming Language :: Python :: 3.9",
    "Programming Language :: Python :: 3.10",
    "Programming Language :: Python :: 3.11",
    "Programming Language :: Python :: 3.12",
    "Programming Language :: Python :: 3 :: Only",
]
packages = [
    { include = "anydi", from = "." },
]

[tool.poetry.dependencies]
python = "^3.8"
typing-extensions = "^4.12.1"
anyio = { version = "^3.6.2", optional = true }
mkdocs = { version = "^1.4.2", optional = true }
mkdocs-material = { version = "^9.5.21", optional = true }

[tool.poetry.extras]
docs = ["mkdocs", "mkdocs-material"]
async = ["anyio"]

[tool.poetry.group.dev.dependencies]
mypy = "^1.10.0"
ruff = "^0.4.3"
pytest = "^8.1.0"
pytest-cov = "^5.0.0"
fastapi = "^0.100.0"
httpx = "^0.26.0"
django = "^4.2"
django-ninja = "^1.1.0"
pytest-django = "^4.8.0"
faststream = "^0.5.10"
redis = "^5.0.4"

[tool.poetry.plugins.pytest11]
anydi = "anydi.ext.pytest_plugin"

[tool.ruff]
line-length = 88

[tool.ruff.lint]
select = ["A", "B", "C", "E", "F", "I", "W", "TID252", "T20", "UP"]
ignore = ["A003", "B008", "B009", "B010", "D104", "D107"]

[tool.ruff.lint.isort]
combine-as-imports = true
forced-separate = ["tests", "app"]

[tool.ruff.lint.pydocstyle]
convention = "google"

[tool.mypy]
python_version = "3.10"
strict = true

[[tool.mypy.overrides]]
module = [
    "django.*",
]
ignore_missing_imports = true

[tool.pytest.ini_options]
addopts = [
    "--strict-config",
    "--strict-markers",
]
xfail_strict = true
junit_family = "xunit2"
DJANGO_SETTINGS_MODULE = "tests.ext.django.settings"

[tool.coverage.report]
exclude_also = [
    "pragma: no cover",
    "@abstractmethod",
    "@abc.abstractmethod",
    "if TYPE_CHECKING",
    "if t.TYPE_CHECKING",
    "@overload",
    "@t.overload",
    "raise NotImplementedError",
    "except ImportError:",
    "if has_signature_eval_str_arg",
    "if not anyio:",
]

[tool.coverage.run]
omit = [
    "anydi/ext/django/ninja/_operation.py",
    "anydi/ext/django/ninja/_signature.py",
]

[build-system]
requires = ["poetry-core>=1.0.0"]
build-backend = "poetry.core.masonry.api"<|MERGE_RESOLUTION|>--- conflicted
+++ resolved
@@ -1,10 +1,6 @@
 [tool.poetry]
 name = "anydi"
-<<<<<<< HEAD
 version = "0.27.0a8"
-=======
-version = "0.26.8"
->>>>>>> 1fe73d4d
 description = "Dependency Injection library"
 authors = ["Anton Ruhlov <antonruhlov@gmail.com>"]
 license = "MIT"
