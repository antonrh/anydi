--- conflicted
+++ resolved
@@ -1,10 +1,6 @@
 [tool.poetry]
 name = "anydi"
-<<<<<<< HEAD
-version = "0.26.7a0"
-=======
 version = "0.26.7"
->>>>>>> a873111c
 description = "Dependency Injection library"
 authors = ["Anton Ruhlov <antonruhlov@gmail.com>"]
 license = "MIT"
